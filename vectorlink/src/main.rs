#![feature(portable_simd)]
#![feature(trait_upcasting)]

use std::io::Read;
use std::io::Write;
use std::os::unix::fs::FileExt;
use std::os::unix::fs::MetadataExt;
use std::path::Path;
use std::path::PathBuf;
use std::sync::Arc;
mod batch;
mod comparator;
mod configuration;
mod domain;
mod indexer;
mod openai;
mod server;
mod utils;
mod vecmath;
mod vectors;

mod search_server;

use batch::index_from_operations_file;
use clap::CommandFactory;
use clap::{Parser, Subcommand, ValueEnum};
use configuration::HnswConfiguration;
//use hnsw::Hnsw;
use openai::Model;
use parallel_hnsw::parameters::OptimizationParameters;
use parallel_hnsw::AbstractVector;
use parallel_hnsw::Serializable;
use rand::prelude::*;
use std::fs::File;
use std::io;
use vecmath::EMBEDDING_BYTE_LENGTH;
use vecmath::EMBEDDING_LENGTH;

use rayon::iter::Either;
use rayon::prelude::*;

use crate::batch::index_domain;
use crate::utils::{test_quantization, QuantizationStatistics};
use crate::vecmath::normalize_vec;
use crate::vecmath::Embedding;

use {indexer::create_index_name, vecmath::empty_embedding, vectors::VectorStore};

#[derive(Parser, Debug)]
#[command(author, version, about, long_about = None)]
struct Args {
    #[command(subcommand)]
    command: Commands,
}

#[derive(Subcommand, Debug)]
enum Commands {
    Serve {
        #[arg(short, long)]
        content_endpoint: Option<String>,
        #[arg(short, long)]
        user_forward_header: Option<String>,
        #[arg(short, long)]
        directory: String,
        #[arg(short, long, default_value_t = 8080)]
        port: u16,
        #[arg(short, long, default_value_t = 10000)]
        size: usize,
    },
    Load {
        #[arg(short, long)]
        key: Option<String>,
        #[arg(short, long)]
        commit: String,
        #[arg(long)]
        domain: String,
        #[arg(short, long)]
        directory: String,
        #[arg(short, long)]
        input: String,
        #[arg(short, long, default_value_t = 10000)]
        size: usize,
        #[arg(short, long, value_enum, default_value_t = Model::Ada2)]
        model: Model,
        #[arg(long)]
        build_index: Option<bool>,
        #[arg(short, long)]
        quantize_hnsw: bool,
    },
    Index {
        #[arg(short, long)]
        key: Option<String>,
        #[arg(short, long)]
        commit: String,
        #[arg(long)]
        domain: String,
        #[arg(short, long)]
        directory: String,
        #[arg(short, long, default_value_t = 10000)]
        size: usize,
        #[arg(short, long, value_enum, default_value_t = Model::Ada2)]
        model: Model,
        #[arg(short, long)]
        quantize_hnsw: bool,
    },
    Embed {
        #[arg(short, long)]
        key: Option<String>,
        #[arg(short, long)]
        string: String,
        #[arg(short, long, value_enum, default_value_t = Model::Ada2)]
        model: Model,
    },
    Compare {
        #[arg(short, long)]
        key: Option<String>,
        #[arg(long)]
        s1: String,
        #[arg(long)]
        s2: String,
        #[arg(short, long, value_enum, default_value_t = Model::Ada2)]
        model: Model,
    },
    Compare2 {
        #[arg(short, long)]
        key: Option<String>,
        #[arg(long)]
        s1: String,
        #[arg(long)]
        s2: String,
        #[arg(short, long, value_enum, default_value_t=DistanceVariant::Default)]
        variant: DistanceVariant,
        #[arg(short, long, value_enum, default_value_t = Model::Ada2)]
        model: Model,
    },
    CompareModels {
        #[arg(short, long)]
        key: Option<String>,
        #[arg(long)]
        word: String,
        #[arg(long)]
        near1: String,
        #[arg(long)]
        near2: String,
    },
    TestRecall {
        #[arg(short, long)]
        commit: String,
        #[arg(long)]
        domain: String,
        #[arg(short, long)]
        directory: String,
        #[arg(short, long, default_value_t = 10000)]
        size: usize,
        #[arg(short, long, default_value_t = 0.001)]
        recall_proportion: f32,
    },
    Duplicates {
        #[arg(short, long)]
        commit: String,
        #[arg(long)]
        domain: String,
        #[arg(short, long)]
        directory: String,
        #[arg(short, long)]
        take: Option<usize>,
        #[arg(short, long, default_value_t = 10000)]
        size: usize,
        #[arg(short, long, default_value_t = 1.0_f32)]
        threshold: f32,
    },
    Test {
        #[arg(short, long)]
        key: Option<String>,
        #[arg(short, long, value_enum, default_value_t = Model::Ada2)]
        model: Model,
    },
    ImproveIndex {
        #[arg(short, long)]
        commit: String,
        #[arg(long)]
        domain: String,
        #[arg(short, long)]
        directory: String,
        #[arg(short, long, default_value_t = 10000)]
        size: usize,
        #[arg(short = 't', long, default_value_t = 1.0)]
        promotion_threshold: f32,
        #[arg(short, long, default_value_t = 0.01)]
        neighbor_threshold: f32,
        #[arg(short, long, default_value_t = 1.0)]
        recall_proportion: f32,
        #[arg(short, long, default_value_t = 1.0)]
        promotion_proportion: f32,
    },
    ImproveNeighbors {
        #[arg(short, long)]
        commit: String,
        #[arg(long)]
        domain: String,
        #[arg(short, long)]
        directory: String,
        #[arg(short, long, default_value_t = 10000)]
        size: usize,
        #[arg(short, long, default_value_t = 0.01)]
        threshold: f32,
        #[arg(short, long, default_value_t = 1.0)]
        proportion: f32,
    },
    PromoteAtLayer {
        #[arg(short, long)]
        commit: String,
        #[arg(long)]
        domain: String,
        #[arg(short, long)]
        directory: String,
        #[arg(short, long, default_value_t = 10000)]
        size: usize,
        #[arg(short, long, default_value_t)]
        layer: usize,
        #[arg(short, long, default_value_t = 0.05)]
        max_proportion: f32,
    },
    ScanNeighbors {
        #[arg(short, long)]
        commit: String,
        #[arg(long)]
        domain: String,
        #[arg(long)]
        sequence_domain: String,
        #[arg(short, long)]
        directory: String,
        #[arg(short, long, default_value_t = 10000)]
        size: usize,
        #[arg(short, long, default_value_t = 1.0_f32)]
        threshold: f32,
    },
    TestQuantization {
        #[arg(short, long)]
        directory: String,
        #[arg(short, long)]
        commit: String,
        #[arg(long)]
        domain: String,
        #[arg(short, long, default_value_t = 10000)]
        size: usize,
    },
    SearchServer {
        #[arg(short, long, default_value_t = 8080)]
        port: u16,
        #[arg(short, long)]
        operations_file: String,
        #[arg(short, long)]
        directory: String,
        #[arg(short, long)]
        commit: String,
        #[arg(long)]
        domain: String,
        #[arg(short, long, default_value_t = 10000)]
        size: usize,
        #[arg(short, long)]
        key: Option<String>,
    },
    Scramble {
        #[arg(short, long)]
        vec_file: String,
        #[arg(short, long)]
        output_vecs: String,
        #[arg(short, long)]
        output_map: String,
        #[arg(short, long)]
        vector_size: usize,
    },
    ScaleVecs {
        source_vector_file: String,
        target_vector_file: String,
        #[arg(short, long)]
        source_vector_size: usize,
        #[arg(short, long)]
        target_vector_size: usize,
    },
    Normalize {
        source_vector_file: String,
        target_vector_file: String,
        #[arg(short, long)]
        vector_size: usize,
    },
}

#[derive(Clone, Copy, Debug, ValueEnum)]
enum DistanceVariant {
    Default,
    Simd,
    Scalar,
}

fn key_or_env(k: Option<String>) -> String {
    let result = k.or_else(|| std::env::var("OPENAI_KEY").ok());
    if result.is_none() {
        let mut app = Args::command();
        eprintln!("Error: no OpenAI key given. Configure it with the OPENAI_KEY environment variable, or by passing in the --key argument");
        app.print_help().unwrap();
        std::process::exit(2);
    }

    result.unwrap()
}

fn content_endpoint_or_env(c: Option<String>) -> Option<String> {
    c.or_else(|| std::env::var("TERMINUSDB_CONTENT_ENDPOINT").ok())
}

fn user_forward_header_or_env(c: Option<String>) -> String {
    c.unwrap_or_else(|| std::env::var("TERMINUSDB_USER_FORWARD_HEADER").unwrap())
}

#[tokio::main]
async fn main() -> Result<(), Box<dyn std::error::Error + Send + Sync>> {
    let args = Args::parse();
    match args.command {
        Commands::Serve {
            content_endpoint,
            user_forward_header,
            directory,
            port,
            size,
        } => {
            server::serve(
                directory,
                user_forward_header_or_env(user_forward_header),
                port,
                size,
                content_endpoint_or_env(content_endpoint),
            )
            .await?
        }
        Commands::Embed { key, string, model } => {
            let v: Vec<[f32; 1536]> = openai::embeddings_for(&key_or_env(key), &[string], model)
                .await?
                .0;
            eprintln!("{:?}", v);
        }
        Commands::Compare { .. } => {
            todo!();
        }
        Commands::Compare2 {
            key,
            s1,
            s2,
            variant,
            model,
        } => {
            let v = openai::embeddings_for(&key_or_env(key), &[s1, s2], model)
                .await?
                .0;
            let p1 = &v[0];
            let p2 = &v[1];
            let distance = match variant {
                DistanceVariant::Default => vecmath::normalized_cosine_distance(p1, p2),
                DistanceVariant::Scalar => vecmath::normalized_cosine_distance_scalar(p1, p2),
                DistanceVariant::Simd => vecmath::normalized_cosine_distance_simd(p1, p2),
            };
            println!("distance: {}", distance);
        }
        Commands::CompareModels {
            key,
            word,
            near1,
            near2,
        } => {
            let strings = [word, near1, near2];
            for model in [Model::Ada2, Model::Small3] {
                let v = openai::embeddings_for(&key_or_env(key.clone()), &strings, model)
                    .await?
                    .0;
                let embedding_word = &v[0];
                let embedding_n1 = &v[1];
                let embedding_n2 = &v[2];
                let distance1 = vecmath::normalized_cosine_distance(embedding_word, embedding_n1);
                let distance2 = vecmath::normalized_cosine_distance(embedding_word, embedding_n2);
                println!("{model:?}: {distance1} {distance2}");
            }
        }
        Commands::Test { key, model } => {
            let v = openai::embeddings_for(
                &key_or_env(key),
                &[
                    "king".to_string(),
                    "man".to_string(),
                    "woman".to_string(),
                    "queen".to_string(),
                ],
                model,
            )
            .await?
            .0;
            let mut calculated = empty_embedding();
            for (i, calculated) in calculated.iter_mut().enumerate() {
                *calculated = v[0][i] - v[1][i] + v[2][i];
            }
            let distance = vecmath::normalized_cosine_distance(&v[3], &calculated);
            eprintln!("{}", distance);
        }
        Commands::Load {
            key,
            domain,
            directory,
            input,
            size,
            commit,
            model,
            build_index,
            quantize_hnsw,
        } => {
            eprintln!("starting load");
            let key = key_or_env(key);
            index_from_operations_file(
                &key,
                model,
                input,
                directory,
                &domain,
                &commit,
                size,
                build_index.unwrap_or(true),
                quantize_hnsw,
                &mut (),
            )
            .await
            .unwrap()
        }
        Commands::Index {
            key,
            domain,
            model,
            directory,
            size,
            commit,
            quantize_hnsw,
        } => {
            eprintln!("starting indexing");
            let key = key_or_env(key);
            index_domain(
                &key,
                model,
                directory,
                &domain,
                &commit,
                size,
                quantize_hnsw,
                &mut (),
            )
            .unwrap()
        }
        Commands::TestRecall {
            domain,
            directory,
            size,
            commit,
            recall_proportion,
        } => {
            eprintln!("Testing recall");
            let dirpath = Path::new(&directory);
            let hnsw_index_path = dbg!(format!(
                "{}/{}.hnsw",
                directory,
                create_index_name(&domain, &commit)
            ));
            let store = VectorStore::new(dirpath, size);
            let hnsw = HnswConfiguration::deserialize(hnsw_index_path, Arc::new(store)).unwrap();
            let mut optimization_parameters = OptimizationParameters::default();
            optimization_parameters.recall_proportion = recall_proportion;
            let recall = hnsw.stochastic_recall(optimization_parameters);
            eprintln!("Recall: {recall}");
        }
        Commands::Duplicates {
            commit,
            domain,
            size,
            take,
            directory,
            threshold,
        } => {
            let dirpath = Path::new(&directory);
            let hnsw_index_path = dbg!(format!(
                "{}/{}.hnsw",
                directory,
                create_index_name(&domain, &commit)
            ));
            let store = VectorStore::new(dirpath, size);
            let hnsw = HnswConfiguration::deserialize(hnsw_index_path, Arc::new(store)).unwrap();

            let initial_search_depth = 3 * hnsw.zero_neighborhood_size();
            let elts = if let Some(take) = take {
                Either::Left(
                    hnsw.threshold_nn(threshold, 2, initial_search_depth)
                        .take_any(take),
                )
            } else {
                Either::Right(hnsw.threshold_nn(threshold, 2, initial_search_depth))
            };
            let stdout = std::io::stdout();
            elts.for_each(|(v, results)| {
                let mut cluster = Vec::new();
                for result in results.iter() {
                    let distance = result.1;
                    if distance < threshold {
                        cluster.push((result.0 .0, distance))
                    }
                }
                let cluster = serde_json::to_string(&cluster).unwrap();
                let mut lock = stdout.lock();
                writeln!(lock, "[{}, {}]", v.0, cluster).unwrap();
            });
        }
        Commands::ImproveIndex {
            commit,
            domain,
            directory,
            size,
            promotion_threshold,
            neighbor_threshold,
            recall_proportion,
            promotion_proportion,
        } => {
            let dirpath = Path::new(&directory);
            let hnsw_index_path = dbg!(format!(
                "{}/{}.hnsw",
                directory,
                create_index_name(&domain, &commit)
            ));
            let store = VectorStore::new(dirpath, size);

            let mut hnsw: HnswConfiguration =
                HnswConfiguration::deserialize(&hnsw_index_path, Arc::new(store)).unwrap();
<<<<<<< HEAD
            hnsw.improve_index(
                promotion_threshold,
                neighbor_threshold,
                recall_proportion,
                promotion_proportion,
                None,
                &mut (),
            );
=======
            let build_parameters = hnsw.build_parameters_for_improve_index();

            hnsw.improve_index(build_parameters, None);
>>>>>>> 7e5ee7ba

            // TODO should write to staging first
            hnsw.serialize(hnsw_index_path)?;
        }

        Commands::ImproveNeighbors {
            commit,
            domain,
            directory,
            size,
            threshold,
            proportion,
        } => {
            let dirpath = Path::new(&directory);
            let hnsw_index_path = dbg!(format!(
                "{}/{}.hnsw",
                directory,
                create_index_name(&domain, &commit)
            ));
            let store = VectorStore::new(dirpath, size);

            let mut hnsw: HnswConfiguration =
                HnswConfiguration::deserialize(&hnsw_index_path, Arc::new(store)).unwrap();

            let bp = hnsw.build_parameters_for_improve_index();
            // TODO do a quick test recall here
            hnsw.improve_neighbors(bp.optimization, None);

            // TODO should write to staging first
            hnsw.serialize(hnsw_index_path)?;
        }
        Commands::PromoteAtLayer {
            commit,
            domain,
            directory,
            size,
            layer,
            max_proportion,
        } => {
            let dirpath = Path::new(&directory);
            let hnsw_index_path = dbg!(format!(
                "{}/{}.hnsw",
                directory,
                create_index_name(&domain, &commit)
            ));
            let store = VectorStore::new(dirpath, size);

            let mut hnsw: HnswConfiguration =
                HnswConfiguration::deserialize(&hnsw_index_path, Arc::new(store)).unwrap();
            let bp = hnsw.build_parameters_for_improve_index();
            if hnsw.promote_at_layer(layer, bp) {
                eprintln!("promoted nodes at layer {layer}");
                // TODO should write to staging first
                hnsw.serialize(hnsw_index_path)?;
            }
        }
        Commands::ScanNeighbors {
            commit,
            domain,
            sequence_domain,
            directory,
            size,
            threshold,
        } => {
            let dirpath = Path::new(&directory);
            let hnsw_index_path = dbg!(format!(
                "{}/{}.hnsw",
                directory,
                create_index_name(&domain, &commit)
            ));
            let store = VectorStore::new(dirpath, size);
            let hnsw = HnswConfiguration::deserialize(&hnsw_index_path, Arc::new(store)).unwrap();

            let mut sequence_path = PathBuf::from(directory);
            sequence_path.push(format!("{sequence_domain}.vecs"));
            let mut embedding = [0; EMBEDDING_BYTE_LENGTH];
            let mut sequence_file = File::open(sequence_path).unwrap();
            let mut sequence_index = 0; // todo file offsetting etc
            let output = std::io::stdout();
            loop {
                match sequence_file.read_exact(&mut embedding) {
                    Ok(()) => {
                        let converted_embedding: &[f32; EMBEDDING_LENGTH] =
                            unsafe { std::mem::transmute(&embedding) };
                        let bp = hnsw.build_parameters_for_improve_index();
                        let sp = bp.optimization.search;
                        let search_result: Vec<_> = hnsw
                            .search(AbstractVector::Unstored(converted_embedding), sp)
                            .into_iter()
                            .filter(|r| r.1 < threshold)
                            .map(|r| (r.0 .0, r.1))
                            .collect();
                        let result_tuple = (sequence_index, search_result);
                        {
                            let mut lock = output.lock();
                            serde_json::to_writer(&mut lock, &result_tuple).unwrap();
                            writeln!(&mut lock).unwrap();
                        }

                        // do index lookup stuff
                        sequence_index += 1;
                    }
                    Err(e) if e.kind() == io::ErrorKind::UnexpectedEof => {
                        break;
                    }
                    Err(e) => {
                        panic!("error occured while processing sequence vector file: {}", e);
                    }
                }
            }
        }
        Commands::TestQuantization {
            commit,
            domain,
            directory,
            size,
        } => {
            let dirpath = Path::new(&directory);
            let hnsw_index_path = dbg!(format!(
                "{}/{}.hnsw",
                directory,
                create_index_name(&domain, &commit)
            ));
            let store = VectorStore::new(dirpath, size);
            let hnsw = HnswConfiguration::deserialize(hnsw_index_path, Arc::new(store)).unwrap();
            let QuantizationStatistics {
                sample_avg,
                sample_var,
                sample_deviation,
            } = match hnsw {
                HnswConfiguration::QuantizedOpenAi(_, q) => test_quantization(&q),
                HnswConfiguration::SmallQuantizedOpenAi(_, q) => test_quantization(&q),
                HnswConfiguration::SmallQuantizedOpenAi8(_, q) => test_quantization(&q),
                HnswConfiguration::SmallQuantizedOpenAi4(_, q) => test_quantization(&q),
                HnswConfiguration::Quantized1024By16(_, q) => test_quantization(&q),
                HnswConfiguration::UnquantizedOpenAi(_, _) => panic!("not a quantized hnsw"),
            };
            eprintln!("sample avg: {sample_avg}\nsample var: {sample_var}\nsample deviation: {sample_deviation}");
        }
        Commands::SearchServer {
            port,
            operations_file,
            directory,
            commit,
            domain,
            size,
            key,
        } => {
            let key = key_or_env(key);
            search_server::serve(
                port,
                &operations_file,
                &directory,
                &commit,
                &domain,
                size,
                &key,
            )
            .await
            .unwrap()
        }
        Commands::Scramble {
            vec_file,
            output_vecs,
            output_map,
            vector_size,
        } => {
            let vec_file = File::open(vec_file).unwrap();
            let mut output_vecs = File::create(output_vecs).unwrap();

            let byte_size = vec_file.metadata().unwrap().size() as usize;
            assert!(byte_size % vector_size == 0);
            let vector_byte_size = vector_size * std::mem::size_of::<f32>();
            let number_of_vecs = byte_size / vector_byte_size;

            let mut remap: Vec<usize> = (0..number_of_vecs).collect();
            remap.shuffle(&mut thread_rng());

            let remap_buf = unsafe {
                std::slice::from_raw_parts(
                    remap.as_ptr() as *const u8,
                    number_of_vecs * std::mem::size_of::<usize>(),
                )
            };

            std::fs::write(output_map, &remap_buf).unwrap();

            let mut buf = vec![0; vector_byte_size];
            for (current, mapping) in remap.iter().enumerate() {
                if 100 * current % number_of_vecs == 0 {
                    eprintln!("scrambing {}%", 100 * current / number_of_vecs);
                }
                let byte_offset = mapping * vector_size;
                vec_file.read_at(&mut buf, byte_offset as u64).unwrap();
                output_vecs.write_all(&buf).unwrap();
            }
        }
        Commands::ScaleVecs {
            source_vector_file,
            target_vector_file,
            source_vector_size,
            target_vector_size,
        } => {
            assert!(source_vector_size < target_vector_size);
            let mut source_vector_file = File::open(source_vector_file).unwrap();
            let mut target_vector_file = File::create(target_vector_file).unwrap();

            let source_byte_size = source_vector_file.metadata().unwrap().size() as usize;
            assert!(source_byte_size % source_vector_size == 0);
            let source_vector_byte_size = source_vector_size * std::mem::size_of::<f32>();
            let number_of_vecs = source_byte_size / source_vector_byte_size;

            let mut vec = vec![0.0f32; target_vector_size];

            for i in 0..number_of_vecs {
                if i % 100_000 == 0 {
                    eprintln!("{i}/{number_of_vecs}");
                }
                let buf = unsafe {
                    std::slice::from_raw_parts_mut(
                        vec.as_mut_ptr() as *mut u8,
                        source_vector_size * std::mem::size_of::<f32>(),
                    )
                };

                source_vector_file.read_exact(buf).unwrap();
                let buf = unsafe {
                    std::slice::from_raw_parts(
                        vec.as_ptr() as *mut u8,
                        target_vector_size * std::mem::size_of::<f32>(),
                    )
                };
                target_vector_file.write_all(buf).unwrap();
            }

            target_vector_file.flush().unwrap();
        }
        Commands::Normalize {
            source_vector_file,
            target_vector_file,
            vector_size,
        } => {
            let mut source_vector_file = File::open(source_vector_file).unwrap();
            let mut target_vector_file = File::create(target_vector_file).unwrap();

            let vector_byte_size = source_vector_file.metadata().unwrap().size() as usize;
            assert!(vector_byte_size % vector_size == 0);
            assert!(vector_size == 1536);
            let source_vector_byte_size = vector_size * std::mem::size_of::<f32>();
            let number_of_vecs = vector_byte_size / source_vector_byte_size;

            let mut vec = vec![0.0f32; vector_size];

            for i in 0..number_of_vecs {
                if i % 100_000 == 0 {
                    eprintln!("{i}/{number_of_vecs}");
                }
                let buf = unsafe {
                    std::slice::from_raw_parts_mut(
                        vec.as_mut_ptr() as *mut u8,
                        vector_size * std::mem::size_of::<f32>(),
                    )
                };
                source_vector_file.read_exact(buf).unwrap();

                let embedding: &mut Embedding =
                    unsafe { &mut *(vec.as_mut_ptr() as *mut Embedding) };
                normalize_vec(embedding);

                let buf = unsafe {
                    std::slice::from_raw_parts(
                        vec.as_ptr() as *mut u8,
                        vector_size * std::mem::size_of::<f32>(),
                    )
                };
                target_vector_file.write_all(buf).unwrap();
            }

            target_vector_file.flush().unwrap();
        }
    }

    Ok(())
}<|MERGE_RESOLUTION|>--- conflicted
+++ resolved
@@ -533,20 +533,9 @@
 
             let mut hnsw: HnswConfiguration =
                 HnswConfiguration::deserialize(&hnsw_index_path, Arc::new(store)).unwrap();
-<<<<<<< HEAD
-            hnsw.improve_index(
-                promotion_threshold,
-                neighbor_threshold,
-                recall_proportion,
-                promotion_proportion,
-                None,
-                &mut (),
-            );
-=======
             let build_parameters = hnsw.build_parameters_for_improve_index();
 
-            hnsw.improve_index(build_parameters, None);
->>>>>>> 7e5ee7ba
+            hnsw.improve_index(build_parameters, None, &mut ());
 
             // TODO should write to staging first
             hnsw.serialize(hnsw_index_path)?;
