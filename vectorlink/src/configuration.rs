--- conflicted
+++ resolved
@@ -2,13 +2,10 @@
 
 use itertools::Either;
 use parallel_hnsw::{
-<<<<<<< HEAD
-    pq::QuantizedHnsw, progress::ProgressMonitor, AbstractVector, Hnsw, Serializable, VectorId,
-=======
     parameters::{BuildParameters, OptimizationParameters, SearchParameters},
     pq::QuantizedHnsw,
+    progress::ProgressMonitor,
     AbstractVector, Hnsw, Serializable, VectorId,
->>>>>>> 7e5ee7ba
 };
 use rayon::iter::IndexedParallelIterator;
 use serde::{Deserialize, Serialize};
@@ -200,75 +197,24 @@
         progress: &mut dyn ProgressMonitor,
     ) -> f32 {
         match self {
-<<<<<<< HEAD
-            HnswConfiguration::QuantizedOpenAi(_model, q) => q.improve_index(
-                promotion_threshold,
-                neighbor_threshold,
-                recall_proportion,
-                promotion_proportion,
-                last_recall,
-                progress,
-            ),
-            HnswConfiguration::SmallQuantizedOpenAi(_model, q) => q.improve_index(
-                promotion_threshold,
-                neighbor_threshold,
-                recall_proportion,
-                promotion_proportion,
-                last_recall,
-                progress,
-            ),
-            HnswConfiguration::UnquantizedOpenAi(_model, h) => h.improve_index(
-                promotion_threshold,
-                neighbor_threshold,
-                recall_proportion,
-                promotion_proportion,
-                last_recall,
-                progress,
-            ),
-            HnswConfiguration::SmallQuantizedOpenAi8(_, q) => q.improve_index(
-                promotion_threshold,
-                neighbor_threshold,
-                recall_proportion,
-                promotion_proportion,
-                last_recall,
-                progress,
-            ),
-            HnswConfiguration::SmallQuantizedOpenAi4(_, q) => q.improve_index(
-                promotion_threshold,
-                neighbor_threshold,
-                recall_proportion,
-                promotion_proportion,
-                last_recall,
-                progress,
-            ),
-            HnswConfiguration::Quantized1024By16(_, q) => q.improve_index(
-                promotion_threshold,
-                neighbor_threshold,
-                recall_proportion,
-                promotion_proportion,
-                last_recall,
-                progress,
-            ),
-=======
             HnswConfiguration::QuantizedOpenAi(_model, q) => {
-                q.improve_index(build_parameters, last_recall)
+                q.improve_index(build_parameters, last_recall, progress)
             }
             HnswConfiguration::SmallQuantizedOpenAi(_model, q) => {
-                q.improve_index(build_parameters, last_recall)
+                q.improve_index(build_parameters, last_recall, progress)
             }
             HnswConfiguration::UnquantizedOpenAi(_model, h) => {
-                h.improve_index(build_parameters, last_recall)
+                h.improve_index(build_parameters, last_recall, progress)
             }
             HnswConfiguration::SmallQuantizedOpenAi8(_, q) => {
-                q.improve_index(build_parameters, last_recall)
+                q.improve_index(build_parameters, last_recall, progress)
             }
             HnswConfiguration::SmallQuantizedOpenAi4(_, q) => {
-                q.improve_index(build_parameters, last_recall)
+                q.improve_index(build_parameters, last_recall, progress)
             }
             HnswConfiguration::Quantized1024By16(_, q) => {
-                q.improve_index(build_parameters, last_recall)
-            }
->>>>>>> 7e5ee7ba
+                q.improve_index(build_parameters, last_recall, progress)
+            }
         }
     }
 
@@ -306,22 +252,22 @@
     ) -> bool {
         match self {
             HnswConfiguration::QuantizedOpenAi(_model, q) => {
-                q.promote_at_layer(layer_from_top, build_parameters)
+                q.promote_at_layer(layer_from_top, build_parameters, &mut ())
             }
             HnswConfiguration::SmallQuantizedOpenAi(_model, q) => {
-                q.promote_at_layer(layer_from_top, build_parameters)
+                q.promote_at_layer(layer_from_top, build_parameters, &mut ())
             }
             HnswConfiguration::UnquantizedOpenAi(_model, h) => {
-                h.promote_at_layer(layer_from_top, build_parameters)
+                h.promote_at_layer(layer_from_top, build_parameters, &mut ())
             }
             HnswConfiguration::SmallQuantizedOpenAi8(_, q) => {
-                q.promote_at_layer(layer_from_top, build_parameters)
+                q.promote_at_layer(layer_from_top, build_parameters, &mut ())
             }
             HnswConfiguration::SmallQuantizedOpenAi4(_, q) => {
-                q.promote_at_layer(layer_from_top, build_parameters)
+                q.promote_at_layer(layer_from_top, build_parameters, &mut ())
             }
             HnswConfiguration::Quantized1024By16(_, q) => {
-                q.promote_at_layer(layer_from_top, build_parameters)
+                q.promote_at_layer(layer_from_top, build_parameters, &mut ())
             }
         }
     }
